--- conflicted
+++ resolved
@@ -143,17 +143,12 @@
 //
 // Docs: https://git-scm.com/docs/git-tag#Documentation/git-tag.txt---list
 type TagsOptions struct {
-<<<<<<< HEAD
 	// SortKet sorts tags with provided tag key, optionally prefixed with '-' to sort tags in descending order.
 	SortKey string
 	// Pattern filters tags matching the specified pattern.
 	Pattern string
-	// The timeout duration before giving up for each shell command execution.
-	// The default timeout duration will be used when not supplied.
-=======
 	// The timeout duration before giving up for each shell command execution. The
 	// default timeout duration will be used when not supplied.
->>>>>>> c16247b7
 	Timeout time.Duration
 }
 
